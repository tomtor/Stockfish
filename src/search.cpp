--- conflicted
+++ resolved
@@ -1601,13 +1601,8 @@
 
                   // Prefer to join to SP with few parents to reduce the probability
                   // that a cut-off occurs above us, and hence we waste our work.
-<<<<<<< HEAD
-                  int level = -1;
-                  for (SplitPoint* spp = th->activeSplitPoint; spp; spp = spp->parentSplitPoint)
-=======
                   int level = 0;
-                  for (SplitPoint* p = Threads[i]->activeSplitPoint; p; p = p->parentSplitPoint)
->>>>>>> e2226cbb
+                  for (SplitPoint* p = th->activeSplitPoint; p; p = p->parentSplitPoint)
                       level++;
 
                   if (level < minLevel)
