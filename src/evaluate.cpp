/*
  Stockfish, a UCI chess playing engine derived from Glaurung 2.1
  Copyright (C) 2004-2008 Tord Romstad (Glaurung author)
  Copyright (C) 2008-2015 Marco Costalba, Joona Kiiski, Tord Romstad

  Stockfish is free software: you can redistribute it and/or modify
  it under the terms of the GNU General Public License as published by
  the Free Software Foundation, either version 3 of the License, or
  (at your option) any later version.

  Stockfish is distributed in the hope that it will be useful,
  but WITHOUT ANY WARRANTY; without even the implied warranty of
  MERCHANTABILITY or FITNESS FOR A PARTICULAR PURPOSE.  See the
  GNU General Public License for more details.

  You should have received a copy of the GNU General Public License
  along with this program.  If not, see <http://www.gnu.org/licenses/>.
*/

#include <algorithm>
#include <cassert>
#include <cstring>   // For std::memset
#include <iomanip>
#include <sstream>

#include "bitcount.h"
#include "evaluate.h"
#include "material.h"
#include "pawns.h"

namespace {

  namespace Trace {

    enum Term { // First 8 entries are for PieceType
      MATERIAL = 8, IMBALANCE, MOBILITY, THREAT, PASSED, SPACE, TOTAL, TERM_NB
    };

    double scores[TERM_NB][COLOR_NB][PHASE_NB];

    double to_cp(Value v) { return double(v) / PawnValueEg; }

    void add(int idx, Color c, Score s) {
      scores[idx][c][MG] = to_cp(mg_value(s));
      scores[idx][c][EG] = to_cp(eg_value(s));
    }

    void add(int idx, Score w, Score b = SCORE_ZERO) {
      add(idx, WHITE, w); add(idx, BLACK, b);
    }

    std::ostream& operator<<(std::ostream& os, Term t) {

      if (t == MATERIAL || t == IMBALANCE || t == Term(PAWN) || t == TOTAL)
          os << "  ---   --- |   ---   --- | ";
      else
          os << std::setw(5) << scores[t][WHITE][MG] << " "
             << std::setw(5) << scores[t][WHITE][EG] << " | "
             << std::setw(5) << scores[t][BLACK][MG] << " "
             << std::setw(5) << scores[t][BLACK][EG] << " | ";

      os << std::setw(5) << scores[t][WHITE][MG] - scores[t][BLACK][MG] << " "
         << std::setw(5) << scores[t][WHITE][EG] - scores[t][BLACK][EG] << " \n";

      return os;
    }
  }

  using namespace Trace;

  // Struct EvalInfo contains various information computed and collected
  // by the evaluation functions.
  struct EvalInfo {

    // attackedBy[color][piece type] is a bitboard representing all squares
    // attacked by a given color and piece type (can be also ALL_PIECES).
    Bitboard attackedBy[COLOR_NB][PIECE_TYPE_NB];

    // kingRing[color] is the zone around the king which is considered
    // by the king safety evaluation. This consists of the squares directly
    // adjacent to the king, and the three (or two, for a king on an edge file)
    // squares two ranks in front of the king. For instance, if black's king
    // is on g8, kingRing[BLACK] is a bitboard containing the squares f8, h8,
    // f7, g7, h7, f6, g6 and h6.
    Bitboard kingRing[COLOR_NB];

    // kingAttackersCount[color] is the number of pieces of the given color
    // which attack a square in the kingRing of the enemy king.
    int kingAttackersCount[COLOR_NB];

    // kingAttackersWeight[color] is the sum of the "weight" of the pieces of the
    // given color which attack a square in the kingRing of the enemy king. The
    // weights of the individual piece types are given by the elements in the
    // KingAttackWeights array.
    int kingAttackersWeight[COLOR_NB];

    // kingAdjacentZoneAttacksCount[color] is the number of attacks by the given
    // color to squares directly adjacent to the enemy king. Pieces which attack
    // more than one square are counted multiple times. For instance, if there is
    // a white knight on g5 and black's king is on g8, this white knight adds 2
    // to kingAdjacentZoneAttacksCount[WHITE].
    int kingAdjacentZoneAttacksCount[COLOR_NB];

    Bitboard pinnedPieces[COLOR_NB];
    Pawns::Entry* pi;
  };


  // Evaluation weights, indexed by the corresponding evaluation term
  enum { Mobility, PawnStructure, PassedPawns, Space, KingSafety };

  const struct Weight { int mg, eg; } Weights[] = {
    {289, 344}, {233, 201}, {221, 273}, {46, 0}, {322, 0}
  };

  Score operator*(Score s, const Weight& w) {
    return make_score(mg_value(s) * w.mg / 256, eg_value(s) * w.eg / 256);
  }


  #define V(v) Value(v)
  #define S(mg, eg) make_score(mg, eg)

  // MobilityBonus[PieceType][attacked] contains bonuses for middle and end
  // game, indexed by piece type and number of attacked squares not occupied by
  // friendly pieces.
  const Score MobilityBonus[][32] = {
    {}, {},
    { S(-68,-49), S(-46,-33), S(-3,-12), S( 5, -4), S( 9, 11), S(15, 16), // Knights
      S( 23, 27), S( 33, 28), S(37, 29) },
    { S(-49,-44), S(-23,-16), S(16,  1), S(29, 16), S(40, 25), S(51, 34), // Bishops
      S( 55, 43), S( 61, 49), S(64, 51), S(68, 52), S(73, 55), S(75, 60),
      S( 80, 65), S( 86, 66) },
    { S(-50,-57), S(-28,-22), S(-11, 7), S(-1, 29), S( 0, 39), S( 1, 46), // Rooks
      S( 10, 66), S( 16, 79), S(22, 86), S(23,103), S(30,109), S(33,111),
      S( 37,115), S( 38,119), S(48,124) },
    { S(-43,-30), S(-27,-15), S( 1, -5), S( 2, -3), S(14, 10), S(18, 24), // Queens
      S( 20, 27), S( 33, 37), S(33, 38), S(34, 43), S(40, 46), S(43, 56),
      S( 46, 61), S( 52, 63), S(52, 63), S(57, 65), S(60, 70), S(61, 74),
      S( 67, 80), S( 76, 82), S(77, 88), S(82, 94), S(86, 95), S(90, 96),
      S( 94, 99), S( 96,100), S(99,111), S(99,112) }
  };

  // Outpost[knight/bishop][supported by pawn] contains bonuses for knights and
  // bishops outposts, bigger if outpost piece is supported by a pawn.
  const Score Outpost[][2] = {
    { S(42,11), S(63,17) }, // Knights
    { S(18, 5), S(27, 8) }  // Bishops
  };

  // Threat[defended/weak][minor/major attacking][attacked PieceType] contains
  // bonuses according to which piece type attacks which one.
  const Score Threat[][2][PIECE_TYPE_NB] = {
  { { S(0, 0), S( 0, 0), S(19, 37), S(24, 37), S(44, 97), S(35,106) },   // Defended Minor
    { S(0, 0), S( 0, 0), S( 9, 14), S( 9, 14), S( 7, 14), S(24, 48) } }, // Defended Major
  { { S(0, 0), S( 0,32), S(33, 41), S(31, 50), S(41,100), S(35,104) },   // Weak Minor
    { S(0, 0), S( 0,27), S(26, 57), S(26, 57), S(0 , 43), S(23, 51) } }  // Weak Major
  };

  // ThreatenedByPawn[PieceType] contains a penalty according to which piece
  // type is attacked by an enemy pawn.
  const Score ThreatenedByPawn[PIECE_TYPE_NB] = {
    S(0, 0), S(0, 0), S(107, 138), S(84, 122), S(114, 203), S(121, 217)
  };

  // Passed[mg/eg][rank] contains midgame and endgame bonuses for passed pawns.
  // We don't use a Score because we process the two components independently.
  const Value Passed[][RANK_NB] = {
    { V(0), V( 1), V(34), V(90), V(214), V(328) },
    { V(7), V(14), V(37), V(63), V(134), V(189) }
  };

  const Score ThreatenedByHangingPawn = S(40, 60);

  // Assorted bonuses and penalties used by evaluation
  const Score KingOnOne          = S( 2, 58);
  const Score KingOnMany         = S( 6,125);
  const Score RookOnPawn         = S( 7, 27);
  const Score RookOnOpenFile     = S(43, 21);
  const Score RookOnSemiOpenFile = S(19, 10);
  const Score BishopPawns        = S( 8, 12);
  const Score MinorBehindPawn    = S(16,  0);
  const Score TrappedRook        = S(92,  0);
  const Score Unstoppable        = S( 0, 20);
  const Score Hanging            = S(31, 26);
  const Score PawnAttackThreat   = S(20, 20);

  // Penalty for a bishop on a1/h1 (a8/h8 for black) which is trapped by
  // a friendly pawn on b2/g2 (b7/g7 for black). This can obviously only
  // happen in Chess960 games.
  const Score TrappedBishopA1H1 = S(50, 50);

  #undef S
  #undef V

  // SpaceMask[Color] contains the area of the board which is considered
  // by the space evaluation. In the middlegame, each side is given a bonus
  // based on how many squares inside this area are safe and available for
  // friendly minor pieces.
  const Bitboard SpaceMask[COLOR_NB] = {
    (FileCBB | FileDBB | FileEBB | FileFBB) & (Rank2BB | Rank3BB | Rank4BB),
    (FileCBB | FileDBB | FileEBB | FileFBB) & (Rank7BB | Rank6BB | Rank5BB)
  };

  // King danger constants and variables. The king danger scores are looked-up
  // in KingDanger[]. Various little "meta-bonuses" measuring the strength
  // of the enemy attack are added up into an integer, which is used as an
  // index to KingDanger[].
  Score KingDanger[512];

  // KingAttackWeights[PieceType] contains king attack weights by piece type
  const int KingAttackWeights[PIECE_TYPE_NB] = { 0, 0, 7, 5, 4, 1 };

  // Penalties for enemy's safe checks
  const int QueenContactCheck = 89;
  const int RookContactCheck  = 71;
  const int QueenCheck        = 50;
  const int RookCheck         = 37;
  const int BishopCheck       = 6;
  const int KnightCheck       = 14;


  // init_eval_info() initializes king bitboards for given color adding
  // pawn attacks. To be done at the beginning of the evaluation.

  template<Color Us>
  void init_eval_info(const Position& pos, EvalInfo& ei) {

    const Color  Them = (Us == WHITE ? BLACK   : WHITE);
    const Square Down = (Us == WHITE ? DELTA_S : DELTA_N);

    ei.pinnedPieces[Us] = pos.pinned_pieces(Us);
    Bitboard b = ei.attackedBy[Them][KING] = pos.attacks_from<KING>(pos.square<KING>(Them));
    ei.attackedBy[Them][ALL_PIECES] |= b;
    ei.attackedBy[Us][ALL_PIECES] |= ei.attackedBy[Us][PAWN] = ei.pi->pawn_attacks(Us);

    // Init king safety tables only if we are going to use them
    if (pos.non_pawn_material(Us) >= QueenValueMg)
    {
        ei.kingRing[Them] = b | shift_bb<Down>(b);
        b &= ei.attackedBy[Us][PAWN];
        ei.kingAttackersCount[Us] = b ? popcount<Max15>(b) : 0;
        ei.kingAdjacentZoneAttacksCount[Us] = ei.kingAttackersWeight[Us] = 0;
    }
    else
        ei.kingRing[Them] = ei.kingAttackersCount[Us] = 0;
  }


  // evaluate_pieces() assigns bonuses and penalties to the pieces of a given color

  template<PieceType Pt, Color Us, bool DoTrace>
  Score evaluate_pieces(const Position& pos, EvalInfo& ei, Score* mobility, const Bitboard* mobilityArea) {

    Bitboard b;
    Square s;
    Score score = SCORE_ZERO;

    const PieceType NextPt = (Us == WHITE ? Pt : PieceType(Pt + 1));
    const Color Them = (Us == WHITE ? BLACK : WHITE);
    const Square* pl = pos.squares<Pt>(Us);

    ei.attackedBy[Us][Pt] = 0;

    while ((s = *pl++) != SQ_NONE)
    {
        // Find attacked squares, including x-ray attacks for bishops and rooks
        b = Pt == BISHOP ? attacks_bb<BISHOP>(s, pos.pieces() ^ pos.pieces(Us, QUEEN))
          : Pt ==   ROOK ? attacks_bb<  ROOK>(s, pos.pieces() ^ pos.pieces(Us, ROOK, QUEEN))
                         : pos.attacks_from<Pt>(s);

        if (ei.pinnedPieces[Us] & s)
            b &= LineBB[pos.square<KING>(Us)][s];

        ei.attackedBy[Us][ALL_PIECES] |= ei.attackedBy[Us][Pt] |= b;

        if (b & ei.kingRing[Them])
        {
            ei.kingAttackersCount[Us]++;
            ei.kingAttackersWeight[Us] += KingAttackWeights[Pt];
            Bitboard bb = b & ei.attackedBy[Them][KING];
            if (bb)
                ei.kingAdjacentZoneAttacksCount[Us] += popcount<Max15>(bb);
        }

        if (Pt == QUEEN)
            b &= ~(  ei.attackedBy[Them][KNIGHT]
                   | ei.attackedBy[Them][BISHOP]
                   | ei.attackedBy[Them][ROOK]);

        int mob = popcount<Pt == QUEEN ? Full : Max15>(b & mobilityArea[Us]);

        mobility[Us] += MobilityBonus[Pt][mob];

        if (Pt == BISHOP || Pt == KNIGHT)
        {
            // Bonus for outpost square
            if (   relative_rank(Us, s) >= RANK_4
                && relative_rank(Us, s) <= RANK_6
                && !(pos.pieces(Them, PAWN) & pawn_attack_span(Us, s)))
                score += Outpost[Pt == BISHOP][!!(ei.attackedBy[Us][PAWN] & s)];

            // Bonus when behind a pawn
            if (    relative_rank(Us, s) < RANK_5
                && (pos.pieces(PAWN) & (s + pawn_push(Us))))
                score += MinorBehindPawn;

            // Penalty for pawns on same color square of bishop
            if (Pt == BISHOP)
                score -= BishopPawns * ei.pi->pawns_on_same_color_squares(Us, s);

            // An important Chess960 pattern: A cornered bishop blocked by a friendly
            // pawn diagonally in front of it is a very serious problem, especially
            // when that pawn is also blocked.
            if (   Pt == BISHOP
                && pos.is_chess960()
                && (s == relative_square(Us, SQ_A1) || s == relative_square(Us, SQ_H1)))
            {
                Square d = pawn_push(Us) + (file_of(s) == FILE_A ? DELTA_E : DELTA_W);
                if (pos.piece_on(s + d) == make_piece(Us, PAWN))
                    score -= !pos.empty(s + d + pawn_push(Us))                ? TrappedBishopA1H1 * 4
                            : pos.piece_on(s + d + d) == make_piece(Us, PAWN) ? TrappedBishopA1H1 * 2
                                                                              : TrappedBishopA1H1;
            }
        }

        if (Pt == ROOK)
        {
            // Bonus for aligning with enemy pawns on the same rank/file
            if (relative_rank(Us, s) >= RANK_5)
            {
                Bitboard alignedPawns = pos.pieces(Them, PAWN) & PseudoAttacks[ROOK][s];
                if (alignedPawns)
                    score += popcount<Max15>(alignedPawns) * RookOnPawn;
            }

            // Bonus when on an open or semi-open file
            if (ei.pi->semiopen_file(Us, file_of(s)))
                score += ei.pi->semiopen_file(Them, file_of(s)) ? RookOnOpenFile : RookOnSemiOpenFile;

            // Penalize when trapped by the king, even more if king cannot castle
            if (mob <= 3 && !ei.pi->semiopen_file(Us, file_of(s)))
            {
                Square ksq = pos.square<KING>(Us);

                if (   ((file_of(ksq) < FILE_E) == (file_of(s) < file_of(ksq)))
                    && (rank_of(ksq) == rank_of(s) || relative_rank(Us, ksq) == RANK_1)
                    && !ei.pi->semiopen_side(Us, file_of(ksq), file_of(s) < file_of(ksq)))
                    score -= (TrappedRook - make_score(mob * 22, 0)) * (1 + !pos.can_castle(Us));
            }
        }
    }

    if (DoTrace)
        Trace::add(Pt, Us, score);

    // Recursively call evaluate_pieces() of next piece type until KING excluded
    return score - evaluate_pieces<NextPt, Them, DoTrace>(pos, ei, mobility, mobilityArea);
  }

  template<>
  Score evaluate_pieces<KING, WHITE, false>(const Position&, EvalInfo&, Score*, const Bitboard*) { return SCORE_ZERO; }
  template<>
  Score evaluate_pieces<KING, WHITE,  true>(const Position&, EvalInfo&, Score*, const Bitboard*) { return SCORE_ZERO; }


  // evaluate_king() assigns bonuses and penalties to a king of a given color

  template<Color Us, bool DoTrace>
  Score evaluate_king(const Position& pos, const EvalInfo& ei) {

    const Color Them = (Us == WHITE ? BLACK : WHITE);

    Bitboard undefended, b, b1, b2, safe;
    int attackUnits;
    const Square ksq = pos.square<KING>(Us);

    // King shelter and enemy pawns storm
    Score score = ei.pi->king_safety<Us>(pos, ksq);

    // Main king safety evaluation
    if (ei.kingAttackersCount[Them])
    {
        // Find the attacked squares around the king which have no defenders
        // apart from the king itself
        undefended =  ei.attackedBy[Them][ALL_PIECES]
                    & ei.attackedBy[Us][KING]
                    & ~(  ei.attackedBy[Us][PAWN]   | ei.attackedBy[Us][KNIGHT]
                        | ei.attackedBy[Us][BISHOP] | ei.attackedBy[Us][ROOK]
                        | ei.attackedBy[Us][QUEEN]);

        // Initialize the 'attackUnits' variable, which is used later on as an
        // index into the KingDanger[] array. The initial value is based on the
        // number and types of the enemy's attacking pieces, the number of
        // attacked and undefended squares around our king and the quality of
        // the pawn shelter (current 'score' value).
        attackUnits =  std::min(74, ei.kingAttackersCount[Them] * ei.kingAttackersWeight[Them])
                     +  8 * ei.kingAdjacentZoneAttacksCount[Them]
                     + 25 * popcount<Max15>(undefended)
                     + 11 * !!ei.pinnedPieces[Us]
                     - 60 * !pos.count<QUEEN>(Them)
                     - mg_value(score) / 8;

        // Analyse the enemy's safe queen contact checks. Firstly, find the
        // undefended squares around the king reachable by the enemy queen...
        b = undefended & ei.attackedBy[Them][QUEEN] & ~pos.pieces(Them);
        if (b)
        {
            // ...and then remove squares not supported by another enemy piece
            b &=  ei.attackedBy[Them][PAWN]   | ei.attackedBy[Them][KNIGHT]
                | ei.attackedBy[Them][BISHOP] | ei.attackedBy[Them][ROOK];

            if (b)
                attackUnits += QueenContactCheck * popcount<Max15>(b);
        }

        // Analyse the enemy's safe rook contact checks. Firstly, find the
        // undefended squares around the king reachable by the enemy rooks...
        b = undefended & ei.attackedBy[Them][ROOK] & ~pos.pieces(Them);

        // Consider only squares where the enemy's rook gives check
        b &= PseudoAttacks[ROOK][ksq];

        if (b)
        {
            // ...and then remove squares not supported by another enemy piece
            b &= (  ei.attackedBy[Them][PAWN]   | ei.attackedBy[Them][KNIGHT]
                  | ei.attackedBy[Them][BISHOP]);

            if (b)
                attackUnits += RookContactCheck * popcount<Max15>(b);
        }

        // Analyse the enemy's safe distance checks for sliders and knights
        safe = ~(ei.attackedBy[Us][ALL_PIECES] | pos.pieces(Them));

        b1 = pos.attacks_from<ROOK  >(ksq) & safe;
        b2 = pos.attacks_from<BISHOP>(ksq) & safe;

        // Enemy queen safe checks
        b = (b1 | b2) & ei.attackedBy[Them][QUEEN];
        if (b)
            attackUnits += QueenCheck * popcount<Max15>(b);

        // Enemy rooks safe checks
        b = b1 & ei.attackedBy[Them][ROOK];
        if (b)
            attackUnits += RookCheck * popcount<Max15>(b);

        // Enemy bishops safe checks
        b = b2 & ei.attackedBy[Them][BISHOP];
        if (b)
            attackUnits += BishopCheck * popcount<Max15>(b);

        // Enemy knights safe checks
        b = pos.attacks_from<KNIGHT>(ksq) & ei.attackedBy[Them][KNIGHT] & safe;
        if (b)
            attackUnits += KnightCheck * popcount<Max15>(b);

        // Finally, extract the king danger score from the KingDanger[]
        // array and subtract the score from evaluation.
        score -= KingDanger[std::max(std::min(attackUnits, 399), 0)];
    }

    if (DoTrace)
        Trace::add(KING, Us, score);

    return score;
  }


  // evaluate_threats() assigns bonuses according to the type of attacking piece
  // and the type of attacked one.

  template<Color Us, bool DoTrace>
  Score evaluate_threats(const Position& pos, const EvalInfo& ei) {

    const Color Them        = (Us == WHITE ? BLACK    : WHITE);
    const Square Up         = (Us == WHITE ? DELTA_N  : DELTA_S);
    const Square Left       = (Us == WHITE ? DELTA_NW : DELTA_SE);
    const Square Right      = (Us == WHITE ? DELTA_NE : DELTA_SW);
    const Bitboard TRank2BB = (Us == WHITE ? Rank2BB  : Rank7BB);
    const Bitboard TRank7BB = (Us == WHITE ? Rank7BB  : Rank2BB);

    enum { Defended, Weak };
    enum { Minor, Major };

    Bitboard b, weak, defended, safeThreats;
    Score score = SCORE_ZERO;

    // Non-pawn enemies attacked by a pawn
    weak = (pos.pieces(Them) ^ pos.pieces(Them, PAWN)) & ei.attackedBy[Us][PAWN];

    if (weak)
    {
        b = pos.pieces(Us, PAWN) & ( ~ei.attackedBy[Them][ALL_PIECES]
                                    | ei.attackedBy[Us][ALL_PIECES]);

        safeThreats = (shift_bb<Right>(b) | shift_bb<Left>(b)) & weak;

        if (weak ^ safeThreats)
            score += ThreatenedByHangingPawn;

        while (safeThreats)
            score += ThreatenedByPawn[type_of(pos.piece_on(pop_lsb(&safeThreats)))];
    }

    // Non-pawn enemies defended by a pawn
    defended = (pos.pieces(Them) ^ pos.pieces(Them, PAWN)) & ei.attackedBy[Them][PAWN];

    // Add a bonus according to the kind of attacking pieces
    if (defended)
    {
        b = defended & (ei.attackedBy[Us][KNIGHT] | ei.attackedBy[Us][BISHOP]);
        while (b)
            score += Threat[Defended][Minor][type_of(pos.piece_on(pop_lsb(&b)))];

        b = defended & (ei.attackedBy[Us][ROOK]);
        while (b)
            score += Threat[Defended][Major][type_of(pos.piece_on(pop_lsb(&b)))];
    }

    // Enemies not defended by a pawn and under our attack
    weak =   pos.pieces(Them)
          & ~ei.attackedBy[Them][PAWN]
          &  ei.attackedBy[Us][ALL_PIECES];

    // Add a bonus according to the kind of attacking pieces
    if (weak)
    {
        b = weak & (ei.attackedBy[Us][KNIGHT] | ei.attackedBy[Us][BISHOP]);
        while (b)
            score += Threat[Weak][Minor][type_of(pos.piece_on(pop_lsb(&b)))];

        b = weak & (ei.attackedBy[Us][ROOK] | ei.attackedBy[Us][QUEEN]);
        while (b)
            score += Threat[Weak][Major][type_of(pos.piece_on(pop_lsb(&b)))];

        b = weak & ~ei.attackedBy[Them][ALL_PIECES];
        if (b)
            score += Hanging * popcount<Max15>(b);

        b = weak & ei.attackedBy[Us][KING];
        if (b)
            score += more_than_one(b) ? KingOnMany : KingOnOne;
    }

    // Bonus if some pawns can safely push and attack an enemy piece
    b = pos.pieces(Us, PAWN) & ~TRank7BB;
    b = shift_bb<Up>(b | (shift_bb<Up>(b & TRank2BB) & ~pos.pieces()));

    b &=  ~pos.pieces()
        & ~ei.attackedBy[Them][PAWN]
        & (ei.attackedBy[Us][ALL_PIECES] | ~ei.attackedBy[Them][ALL_PIECES]);

    b =  (shift_bb<Left>(b) | shift_bb<Right>(b))
       &  pos.pieces(Them)
       & ~ei.attackedBy[Us][PAWN];

    if (b)
        score += popcount<Max15>(b) * PawnAttackThreat;

    if (DoTrace)
        Trace::add(THREAT, Us, score);

    return score;
  }


  // evaluate_passed_pawns() evaluates the passed pawns of the given color

  template<Color Us, bool DoTrace>
  Score evaluate_passed_pawns(const Position& pos, const EvalInfo& ei) {

    const Color Them = (Us == WHITE ? BLACK : WHITE);

    Bitboard b, squaresToQueen, defendedSquares, unsafeSquares;
    Score score = SCORE_ZERO;

    b = ei.pi->passed_pawns(Us);

    while (b)
    {
        Square s = pop_lsb(&b);

        assert(pos.pawn_passed(Us, s));

        int r = relative_rank(Us, s) - RANK_2;
        int rr = r * (r - 1);

        Value mbonus = Passed[MG][r], ebonus = Passed[EG][r];

        if (rr)
        {
            Square blockSq = s + pawn_push(Us);

            // Adjust bonus based on the king's proximity
            ebonus +=  distance(pos.square<KING>(Them), blockSq) * 5 * rr
                     - distance(pos.square<KING>(Us  ), blockSq) * 2 * rr;

            // If blockSq is not the queening square then consider also a second push
            if (relative_rank(Us, blockSq) != RANK_8)
                ebonus -= distance(pos.square<KING>(Us), blockSq + pawn_push(Us)) * rr;

            // If the pawn is free to advance, then increase the bonus
            if (pos.empty(blockSq))
            {
                // If there is a rook or queen attacking/defending the pawn from behind,
                // consider all the squaresToQueen. Otherwise consider only the squares
                // in the pawn's path attacked or occupied by the enemy.
                defendedSquares = unsafeSquares = squaresToQueen = forward_bb(Us, s);

                Bitboard bb = forward_bb(Them, s) & pos.pieces(ROOK, QUEEN) & pos.attacks_from<ROOK>(s);

                if (!(pos.pieces(Us) & bb))
                    defendedSquares &= ei.attackedBy[Us][ALL_PIECES];

                if (!(pos.pieces(Them) & bb))
                    unsafeSquares &= ei.attackedBy[Them][ALL_PIECES] | pos.pieces(Them);

                // If there aren't any enemy attacks, assign a big bonus. Otherwise
                // assign a smaller bonus if the block square isn't attacked.
                int k = !unsafeSquares ? 15 : !(unsafeSquares & blockSq) ? 9 : 0;

                // If the path to queen is fully defended, assign a big bonus.
                // Otherwise assign a smaller bonus if the block square is defended.
                if (defendedSquares == squaresToQueen)
                    k += 6;

                else if (defendedSquares & blockSq)
                    k += 4;

                mbonus += k * rr, ebonus += k * rr;
            }
            else if (pos.pieces(Us) & blockSq)
                mbonus += rr * 3 + r * 2 + 3, ebonus += rr + r * 2;
        } // rr != 0

        // Penalty for single friendly/enemy bishop of the wrong color
        if (pos.count<PAWN>(Us) <= 4) {
            const bool darkPromSquare = file_of(s) & relative_rank(Us, RANK_8) & DarkSquares;
            int penalty = pos.count<BISHOP>(Us) == 1 && bool(pos.pieces(Us, BISHOP) & DarkSquares) != darkPromSquare;
            penalty += pos.count<BISHOP>(Them) == 1 && bool(pos.pieces(Them, BISHOP) & DarkSquares) == darkPromSquare;
            if (penalty)
<<<<<<< HEAD
                ebonus -= (4 - pos.count<PAWN>(Us)) * penalty * ebonus / 16;
=======
                ebonus -= (5 - pos.count<PAWN>(Us)) * penalty * ebonus / 24;
>>>>>>> ca585f6a
        }

        if (pos.count<PAWN>(Us) < pos.count<PAWN>(Them))
            ebonus += ebonus / 4;

        score += make_score(mbonus, ebonus);
    }

    if (DoTrace)
        Trace::add(PASSED, Us, score * Weights[PassedPawns]);

    // Add the scores to the middlegame and endgame eval
    return score * Weights[PassedPawns];
  }


  // evaluate_space() computes the space evaluation for a given side. The
  // space evaluation is a simple bonus based on the number of safe squares
  // available for minor pieces on the central four files on ranks 2--4. Safe
  // squares one, two or three squares behind a friendly pawn are counted
  // twice. Finally, the space bonus is multiplied by a weight. The aim is to
  // improve play on game opening.
  template<Color Us>
  Score evaluate_space(const Position& pos, const EvalInfo& ei) {

    const Color Them = (Us == WHITE ? BLACK : WHITE);

    // Find the safe squares for our pieces inside the area defined by
    // SpaceMask[]. A square is unsafe if it is attacked by an enemy
    // pawn, or if it is undefended and attacked by an enemy piece.
    Bitboard safe =   SpaceMask[Us]
                   & ~pos.pieces(Us, PAWN)
                   & ~ei.attackedBy[Them][PAWN]
                   & (ei.attackedBy[Us][ALL_PIECES] | ~ei.attackedBy[Them][ALL_PIECES]);

    // Find all squares which are at most three squares behind some friendly pawn
    Bitboard behind = pos.pieces(Us, PAWN);
    behind |= (Us == WHITE ? behind >>  8 : behind <<  8);
    behind |= (Us == WHITE ? behind >> 16 : behind << 16);

    // Since SpaceMask[Us] is fully on our half of the board...
    assert(unsigned(safe >> (Us == WHITE ? 32 : 0)) == 0);

    // ...count safe + (behind & safe) with a single popcount
    int bonus = popcount<Full>((Us == WHITE ? safe << 32 : safe >> 32) | (behind & safe));
    int weight =  pos.count<KNIGHT>(Us) + pos.count<BISHOP>(Us)
                + pos.count<KNIGHT>(Them) + pos.count<BISHOP>(Them);

    return make_score(bonus * weight * weight, 0);
  }

} // namespace


/// evaluate() is the main evaluation function. It returns a static evaluation
/// of the position always from the point of view of the side to move.

template<bool DoTrace>
Value Eval::evaluate(const Position& pos) {

  assert(!pos.checkers());

  EvalInfo ei;
  Score score, mobility[2] = { SCORE_ZERO, SCORE_ZERO };

  // Initialize score by reading the incrementally updated scores included
  // in the position object (material + piece square tables).
  // Score is computed from the point of view of white.
  score = pos.psq_score();

  // Probe the material hash table
  Material::Entry* me = Material::probe(pos);
  score += me->imbalance();

  // If we have a specialized evaluation function for the current material
  // configuration, call it and return.
  if (me->specialized_eval_exists())
      return me->evaluate(pos);

  // Probe the pawn hash table
  ei.pi = Pawns::probe(pos);
  score += ei.pi->pawns_score() * Weights[PawnStructure];

  // Initialize attack and king safety bitboards
  ei.attackedBy[WHITE][ALL_PIECES] = ei.attackedBy[BLACK][ALL_PIECES] = 0;
  init_eval_info<WHITE>(pos, ei);
  init_eval_info<BLACK>(pos, ei);

  // Pawns blocked or on ranks 2 and 3. Will be excluded from the mobility area
  Bitboard blockedPawns[] = {
    pos.pieces(WHITE, PAWN) & (shift_bb<DELTA_S>(pos.pieces()) | Rank2BB | Rank3BB),
    pos.pieces(BLACK, PAWN) & (shift_bb<DELTA_N>(pos.pieces()) | Rank7BB | Rank6BB)
  };

  // Do not include in mobility squares protected by enemy pawns, or occupied
  // by our blocked pawns or king.
  Bitboard mobilityArea[] = {
    ~(ei.attackedBy[BLACK][PAWN] | blockedPawns[WHITE] | pos.square<KING>(WHITE)),
    ~(ei.attackedBy[WHITE][PAWN] | blockedPawns[BLACK] | pos.square<KING>(BLACK))
  };

  // Evaluate pieces and mobility
  score += evaluate_pieces<KNIGHT, WHITE, DoTrace>(pos, ei, mobility, mobilityArea);
  score += (mobility[WHITE] - mobility[BLACK]) * Weights[Mobility];

  // Evaluate kings after all other pieces because we need complete attack
  // information when computing the king safety evaluation.
  score +=  evaluate_king<WHITE, DoTrace>(pos, ei)
          - evaluate_king<BLACK, DoTrace>(pos, ei);

  // Evaluate tactical threats, we need full attack information including king
  score +=  evaluate_threats<WHITE, DoTrace>(pos, ei)
          - evaluate_threats<BLACK, DoTrace>(pos, ei);

  // Evaluate passed pawns, we need full attack information including king
  score +=  evaluate_passed_pawns<WHITE, DoTrace>(pos, ei)
          - evaluate_passed_pawns<BLACK, DoTrace>(pos, ei);

  // If both sides have only pawns, score for potential unstoppable pawns
  if (!pos.non_pawn_material(WHITE) && !pos.non_pawn_material(BLACK))
  {
      Bitboard b;
      if ((b = ei.pi->passed_pawns(WHITE)) != 0)
          score += int(relative_rank(WHITE, frontmost_sq(WHITE, b))) * Unstoppable;

      if ((b = ei.pi->passed_pawns(BLACK)) != 0)
          score -= int(relative_rank(BLACK, frontmost_sq(BLACK, b))) * Unstoppable;
  }

  // Evaluate space for both sides, only during opening
  if (pos.non_pawn_material(WHITE) + pos.non_pawn_material(BLACK) >= 11756)
      score += (evaluate_space<WHITE>(pos, ei) - evaluate_space<BLACK>(pos, ei)) * Weights[Space];

  // Scale winning side if position is more drawish than it appears
  Color strongSide = eg_value(score) > VALUE_DRAW ? WHITE : BLACK;
  ScaleFactor sf = me->scale_factor(pos, strongSide);

  // If we don't already have an unusual scale factor, check for certain
  // types of endgames, and use a lower scale for those.
  if (    me->game_phase() < PHASE_MIDGAME
      && (sf == SCALE_FACTOR_NORMAL || sf == SCALE_FACTOR_ONEPAWN))
  {
      if (pos.opposite_bishops())
      {
          // Endgame with opposite-colored bishops and no other pieces (ignoring pawns)
          // is almost a draw, in case of KBP vs KB is even more a draw.
          if (   pos.non_pawn_material(WHITE) == BishopValueMg
              && pos.non_pawn_material(BLACK) == BishopValueMg)
              sf = more_than_one(pos.pieces(PAWN)) ? ScaleFactor(32) : ScaleFactor(8);

          // Endgame with opposite-colored bishops, but also other pieces. Still
          // a bit drawish, but not as drawish as with only the two bishops.
          else
              sf = ScaleFactor(50 * sf / SCALE_FACTOR_NORMAL);
      }
      // Endings where weaker side can place his king in front of the opponent's
      // pawns are drawish.
      else if (    abs(eg_value(score)) <= BishopValueEg
               &&  ei.pi->pawn_span(strongSide) <= 1
               && !pos.pawn_passed(~strongSide, pos.square<KING>(~strongSide)))
          sf = ei.pi->pawn_span(strongSide) ? ScaleFactor(56) : ScaleFactor(38);
  }

  // Scale endgame by number of pawns
  int p = pos.count<PAWN>(WHITE) + pos.count<PAWN>(BLACK);
  int v_eg = 1 + abs(int(eg_value(score)));
  sf = ScaleFactor(std::max(sf / 2, sf - 7 * SCALE_FACTOR_NORMAL * (14 - p) / v_eg));

  // Interpolate between a middlegame and a (scaled by 'sf') endgame score
  Value v =  mg_value(score) * int(me->game_phase())
           + eg_value(score) * int(PHASE_MIDGAME - me->game_phase()) * sf / SCALE_FACTOR_NORMAL;

  v /= int(PHASE_MIDGAME);

  // In case of tracing add all single evaluation terms
  if (DoTrace)
  {
      Trace::add(MATERIAL, pos.psq_score());
      Trace::add(IMBALANCE, me->imbalance());
      Trace::add(PAWN, ei.pi->pawns_score());
      Trace::add(MOBILITY, mobility[WHITE] * Weights[Mobility]
                         , mobility[BLACK] * Weights[Mobility]);
      Trace::add(SPACE, evaluate_space<WHITE>(pos, ei) * Weights[Space]
                      , evaluate_space<BLACK>(pos, ei) * Weights[Space]);
      Trace::add(TOTAL, score);
  }

  return (pos.side_to_move() == WHITE ? v : -v) + Eval::Tempo; // Side to move point of view
}

// Explicit template instantiations
template Value Eval::evaluate<true >(const Position&);
template Value Eval::evaluate<false>(const Position&);


/// trace() is like evaluate(), but instead of returning a value, it returns
/// a string (suitable for outputting to stdout) that contains the detailed
/// descriptions and values of each evaluation term. Useful for debugging.

std::string Eval::trace(const Position& pos) {

  std::memset(scores, 0, sizeof(scores));

  Value v = evaluate<true>(pos);
  v = pos.side_to_move() == WHITE ? v : -v; // White's point of view

  std::stringstream ss;
  ss << std::showpoint << std::noshowpos << std::fixed << std::setprecision(2)
     << "      Eval term |    White    |    Black    |    Total    \n"
     << "                |   MG    EG  |   MG    EG  |   MG    EG  \n"
     << "----------------+-------------+-------------+-------------\n"
     << "       Material | " << Term(MATERIAL)
     << "      Imbalance | " << Term(IMBALANCE)
     << "          Pawns | " << Term(PAWN)
     << "        Knights | " << Term(KNIGHT)
     << "         Bishop | " << Term(BISHOP)
     << "          Rooks | " << Term(ROOK)
     << "         Queens | " << Term(QUEEN)
     << "       Mobility | " << Term(MOBILITY)
     << "    King safety | " << Term(KING)
     << "        Threats | " << Term(THREAT)
     << "   Passed pawns | " << Term(PASSED)
     << "          Space | " << Term(SPACE)
     << "----------------+-------------+-------------+-------------\n"
     << "          Total | " << Term(TOTAL);

  ss << "\nTotal Evaluation: " << to_cp(v) << " (white side)\n";

  return ss.str();
}


/// init() computes evaluation weights, usually at startup

void Eval::init() {

  const int MaxSlope = 8700;
  const int Peak = 1280000;
  int t = 0;

  for (int i = 0; i < 400; ++i)
  {
      t = std::min(Peak, std::min(i * i * 27, t + MaxSlope));
      KingDanger[i] = make_score(t / 1000, 0) * Weights[KingSafety];
  }
}<|MERGE_RESOLUTION|>--- conflicted
+++ resolved
@@ -637,16 +637,12 @@
         } // rr != 0
 
         // Penalty for single friendly/enemy bishop of the wrong color
-        if (pos.count<PAWN>(Us) <= 4) {
-            const bool darkPromSquare = file_of(s) & relative_rank(Us, RANK_8) & DarkSquares;
+        if (pos.count<PAWN>(Us) <= 3) {
+            const bool darkPromSquare = file_bb(s) & rank_bb(relative_rank(Us, RANK_8)) & DarkSquares;
             int penalty = pos.count<BISHOP>(Us) == 1 && bool(pos.pieces(Us, BISHOP) & DarkSquares) != darkPromSquare;
             penalty += pos.count<BISHOP>(Them) == 1 && bool(pos.pieces(Them, BISHOP) & DarkSquares) == darkPromSquare;
             if (penalty)
-<<<<<<< HEAD
                 ebonus -= (4 - pos.count<PAWN>(Us)) * penalty * ebonus / 16;
-=======
-                ebonus -= (5 - pos.count<PAWN>(Us)) * penalty * ebonus / 24;
->>>>>>> ca585f6a
         }
 
         if (pos.count<PAWN>(Us) < pos.count<PAWN>(Them))
